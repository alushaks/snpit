    from setuptools import setup

setup(
    name='snpit',
    version='1.0.0',
    author='Samuel Lipworth',
    packages=['snpit'],
    install_requires=[
        "PyVCF >= 0.6.8",
<<<<<<< HEAD
        "biopython >= 1.70"        
=======
        "biopython >= 1.70"
>>>>>>> 866c2cfe
    ],
    scripts=["bin/snpit-run.py"],
    license='unknown',
    long_description=open('README.md').read(),
)<|MERGE_RESOLUTION|>--- conflicted
+++ resolved
@@ -1,4 +1,4 @@
-    from setuptools import setup
+from setuptools import setup
 
 setup(
     name='snpit',
@@ -7,11 +7,7 @@
     packages=['snpit'],
     install_requires=[
         "PyVCF >= 0.6.8",
-<<<<<<< HEAD
-        "biopython >= 1.70"        
-=======
         "biopython >= 1.70"
->>>>>>> 866c2cfe
     ],
     scripts=["bin/snpit-run.py"],
     license='unknown',
