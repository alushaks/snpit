#! /usr/bin/env python

import pkg_resources
import operator

<<<<<<< HEAD
=======
#import pandas

>>>>>>> 866c2cfe
#PyVCF
import vcf

#BioPython
from Bio import SeqIO

class snpit(object):

    def __init__(self,threshold=10):

        self.threshold=threshold

        # construct the relative path in the package to the library file which contains a list of all the lineages and sub-lineages
        resource_path = '/'.join(('..','lib', 'library'))

        # open a stream object ready for reading
        library_file = pkg_resources.resource_stream("snpit", resource_path)

        self.reference_snps={}

        self.lineages=[]

        for record in library_file:

            lineage_name = record.rstrip().decode('UTF-8')

            self.lineages.append(lineage_name)

            lineage_path='/'.join(('..','lib',lineage_name))

            lineage_file = pkg_resources.resource_stream("snpit", lineage_path)

            self.reference_snps[lineage_name]={}

            for line in lineage_file:

                cols=line.rstrip().decode('UTF-8').split('\t')

                self.reference_snps[lineage_name][int(cols[0])]=cols[1]



    def load_vcf(vcf_file):

        self._reset_lineage_snps()

        vcf_reader = vcf.Reader(open(vcf_file, 'r'))

        for record in vcf_reader:

            for sample in record.samples:
                geno = sample['GT'][0]
                if geno == '.':
                    self._permute(record.POS,'-')
                elif geno != 0:
                    self._permute(record.POS,str(record.ALT[int(geno)-1]))


    def _reset_lineage_snps(self):

        genbank_path = '/'.join(('..','lib', "H37Rv.gbk"))

        # open a stream object ready for reading
        genbank_file = pkg_resources.resource_filename("snpit", genbank_path)

        reference_genome=SeqIO.read(genbank_file,'genbank')

        self.sample_snps={}

        for lineage_name in self.lineages:

            self.sample_snps[lineage_name]={}

            for pos in self.reference_snps[lineage_name]:

                # CAUTION the GenBank File is 1-based, but the lineage files are 0-based
                self.sample_snps[lineage_name][int(pos)]=reference_genome.seq[int(pos)-1]

    def _permute(self,pos,new_base):


        for lineage_name in self.lineages:

            # only proceed if the passed position occurs
            if pos in self.reference_snps[lineage_name].keys():

                # change the
                self.sample_snps[lineage_name][int(pos)]=new_base

    def determine_lineage(self):

        self.percentage={}

        for lineage_name in self.lineages:

            overlap = set(self.reference_snps[lineage_name].items()) & set(self.sample_snps[lineage_name].items())
            shared = float(len(overlap))
            ref = float(len(self.reference_snps[lineage_name]))

            self.percentage[lineage_name]=((shared / ref) * 100)

<<<<<<< HEAD
=======
#        self.df=pandas.DataFrame(list(self.percentage.items()),columns=['lineage','percentage'])

#        self.df.reset_index(inplace=True)

#        self.df.set_index('lineage',inplace=True)

#        self.df=self.df['percentage']

>>>>>>> 866c2cfe
        results = sorted(self.percentage.items(), key=operator.itemgetter(1),reverse=True)

        # if the first two are above the threshold
        if results[0][1]>self.threshold and results[1][1]>self.threshold:

            # and the first is lineage4, take the second one as it will be a sub-lineage
            if results[0][0]=="lineage4":
                return(results[1])
            # otherwise just go with the highest
            else:
                return(results[0])

        elif results[0][1]>self.threshold:
            return(results[0])

        else:
            return(None)<|MERGE_RESOLUTION|>--- conflicted
+++ resolved
@@ -3,12 +3,6 @@
 import pkg_resources
 import operator
 
-<<<<<<< HEAD
-=======
-#import pandas
-
->>>>>>> 866c2cfe
-#PyVCF
 import vcf
 
 #BioPython
@@ -109,17 +103,6 @@
 
             self.percentage[lineage_name]=((shared / ref) * 100)
 
-<<<<<<< HEAD
-=======
-#        self.df=pandas.DataFrame(list(self.percentage.items()),columns=['lineage','percentage'])
-
-#        self.df.reset_index(inplace=True)
-
-#        self.df.set_index('lineage',inplace=True)
-
-#        self.df=self.df['percentage']
-
->>>>>>> 866c2cfe
         results = sorted(self.percentage.items(), key=operator.itemgetter(1),reverse=True)
 
         # if the first two are above the threshold
